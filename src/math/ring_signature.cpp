/**
 * Copyright (c) 2011-2018 libbitcoin developers (see AUTHORS)
 *
 * This file is part of libbitcoin.
 *
 * This program is free software: you can redistribute it and/or modify
 * it under the terms of the GNU Affero General Public License as published by
 * the Free Software Foundation, either version 3 of the License, or
 * (at your option) any later version.
 *
 * This program is distributed in the hope that it will be useful,
 * but WITHOUT ANY WARRANTY; without even the implied warranty of
 * MERCHANTABILITY or FITNESS FOR A PARTICULAR PURPOSE.  See the
 * GNU Affero General Public License for more details.
 *
 * You should have received a copy of the GNU Affero General Public License
 * along with this program.  If not, see <http://www.gnu.org/licenses/>.
 */
#include <bitcoin/bitcoin/math/ring_signature.hpp>

#include <algorithm>
#include <map>
<<<<<<< HEAD
#include <boost/optional.hpp>
#include <secp256k1.h>
#include <bitcoin/bitcoin/math/ec_arithmetic.hpp>
=======
#include <numeric>
#include <vector>
#include <secp256k1.h>
#include <bitcoin/bitcoin/math/hash.hpp>
>>>>>>> cbcc4db1
#include <bitcoin/bitcoin/utility/serializer.hpp>
#include <bitcoin/bitcoin/wallet/hd_private.hpp>

namespace libbitcoin {

typedef std::vector<uint32_t> index_list;
typedef std::map<ec_compressed, ec_secret> secret_keys_map;

inline bool is_null(const ec_secret& scalar)
{
    return scalar == null_hash;
}

<<<<<<< HEAD
// Take a list of secret keys and generate a mapping from public key -> secret
secret_keys_map generate_keys_map(const secret_list& secrets)
=======
static ec_secret borromean_hash(const hash_digest& M, data_slice R, uint32_t i,
    uint32_t j)
{
    // e = H(M || R || i || j)
    data_chunk data(hash_size + R.size() + sizeof(uint32_t) + sizeof(uint32_t));
    auto serial = make_unsafe_serializer(data.begin());
    serial.write_bytes(R);
    serial.write_hash(M);
    serial.write_4_bytes_big_endian(i);
    serial.write_4_bytes_big_endian(j);
    return sha256_hash(data);
}

// Take a list of secret keys and generate a mapping from public key -> secret.
static bool generate_keys_map(secret_keys_map& out, const secret_list& secrets)
>>>>>>> cbcc4db1
{
    for (const auto& secret: secrets)
    {
        ec_compressed public_key;
        if (!secret_to_public(public_key, secret))
            return false;

        out.insert({ public_key, secret });
    }

    return true;
}

// Make a list of public keys for which we have the corresponding secret key
// in a single ring of public keys.
static const point_list known_keys_in_ring(const secret_keys_map& secret_keys,
    const point_list& ring)
{
    point_list known_ring;

    for (const auto& key: ring)
        if (secret_keys.find(key) != secret_keys.end())
            known_ring.push_back(key);

    return known_ring;
}

// For all rings, make a list of known public keys corresponding to each ring.
static key_rings partition_keys_into_rings(const secret_keys_map& secret_keys,
    const key_rings& rings)
{
    key_rings known_keys;
    for (const auto& ring: rings)
        known_keys.push_back(known_keys_in_ring(secret_keys, ring));

    return known_keys;
}

// Make a list of indexes of where our known key occurs in each ring of
// public keys. That is given a ring of {A, B, C} where we know the
// private key of B, it will return 1 (the index in the ring).
// This function computes this for all rings.
static bool create_key_indexes(index_list& out, const key_rings& rings,
    const key_rings& known_keys_by_ring)
{
    BITCOIN_ASSERT(known_keys_by_ring.size() == rings.size());

    for (uint32_t i = 0; i < rings.size(); ++i)
    {
        const auto& ring = rings[i];
        const auto& known = known_keys_by_ring[i];
        const auto it = std::find(ring.begin(), ring.end(), known.back());

        if (it == ring.end())
            return false;

        // The cast is safe because indexes cannot exceed max_uint32.
        const auto index = std::distance(ring.begin(), it);
        out.push_back(static_cast<uint32_t>(index));
    }

    return true;
}

static bool generate_known_indexes(index_list& out, const key_rings& rings,
    const secret_keys_map& secret_keys)
{
    auto known_keys_by_ring = partition_keys_into_rings(secret_keys, rings);
    BITCOIN_ASSERT(known_keys_by_ring.size() == rings.size());

    const auto empty = [](const point_list& ring)
    {
        return ring.empty();
    };

    // Check there is a known secret key in each ring.
    const auto has_empty = std::any_of(known_keys_by_ring.begin(),
        known_keys_by_ring.end(), empty);

    // Compute indexes for known keys inside the rings.
    return !has_empty && create_key_indexes(out, rings, known_keys_by_ring);
}

<<<<<<< HEAD
template <typename R_Type>
ec_scalar borromean_hash(const hash_digest& M, const R_Type& R,
    size_t i, size_t j)
{
    // e = H(M || R || i || j)
    data_chunk data(hash_size + R.size() + 4 + 4);
    auto serial = make_unsafe_serializer(data.begin());
    serial.write_bytes(R);
    serial.write_hash(M);
    serial.write_4_bytes_big_endian(i);
    serial.write_4_bytes_big_endian(j);
    return sha256_hash(data);
}

ec_point calculate_R(const ec_scalar& s, const ec_scalar& e,
    const ec_point& P)
{
    return s * ec_point::G + e * P;
}

ec_point calculate_last_R_signing(const point_list& ring,
    size_t i, const hash_digest& digest, const ring_signature& signature,
    const size_t known_key_index, const secret_list& salts)
{
    auto R_i_j = salts[i] * ec_point::G;
    BITCOIN_ASSERT(R_i_j);
=======
static bool calculate_R(ec_compressed& out, const ec_secret& s,
    const ec_secret& e, const ec_compressed& ring_key)
{
    ec_compressed sG;
    auto eP = ring_key;

    // R = s G + e P
    return ec_multiply(eP, e) && secret_to_public(sG, s) && 
        ec_sum(out, { sG, eP });
}

static bool calculate_s(ec_secret& out, const ec_secret& k, const ec_secret& e,
    const ec_secret& secret)

{
    out = e;

    // s = k - e * x
    return ec_multiply(out, secret) && ec_negate(out) && ec_add(out, k);
}

static bool calculate_last_R_signing(ec_compressed& R_i_j,
    const point_list& ring, uint32_t i, const hash_digest& digest,
    const ring_signature& signature, const uint32_t known_key_index,
    const secret_list& salts)
{
    if (!secret_to_public(R_i_j, salts[i]))
        return false;
>>>>>>> cbcc4db1

    // Start one above index of known key and loop until the end.
    for (uint32_t j = known_key_index + 1; j < ring.size(); ++j)
    {
        BITCOIN_ASSERT(j < signature.proofs[i].size());
        const ec_scalar s = signature.proofs[i][j];
        if (!s)
            return ec_point();

        // Calculate e and R until the end of this ring.
<<<<<<< HEAD
        const auto e_i_j = borromean_hash(digest, R_i_j.point(), i, j);
        if (!e_i_j)
            return ec_point();

        R_i_j = calculate_R(s, e_i_j, ring[j]);
        if (!R_i_j)
            return ec_point();
=======
        const auto e_i_j = borromean_hash(digest, R_i_j, i, j);
        if (is_null(e_i_j))
            return false;

        if (!calculate_R(R_i_j, s, e_i_j, ring[j]))
            return false;
>>>>>>> cbcc4db1
    }
    return R_i_j;
}

static bool calculate_e0(ring_signature& out, const key_rings& rings,
    const hash_digest& digest, const secret_list& salts,
    const index_list& known_key_indexes)
{
    data_chunk e0_data;
    e0_data.reserve(ec_compressed_size * rings.size() + hash_size);
    BITCOIN_ASSERT(known_key_indexes.size() == rings.size());
    BITCOIN_ASSERT(out.proofs.size() == rings.size());
    BITCOIN_ASSERT(salts.size() == rings.size());

    for (uint32_t i = 0; i < rings.size(); ++i)
    {
        const auto& ring = rings[i];
        const auto known_key_index = known_key_indexes[i];

<<<<<<< HEAD
        // Calculate the last R value...
        const auto last_R = calculate_last_R_signing(
            ring, i, digest, out, known_key_index, salts);
        if (!last_R)
            return false;

        // Add this ring to e0
        extend_data(e0_data, last_R.point());
=======
        ec_compressed last_R;
        if (!calculate_last_R_signing(last_R, ring, i, digest, out,
            known_key_index, salts))
            return false;

        extend_data(e0_data, last_R);
>>>>>>> cbcc4db1
    }

    extend_data(e0_data, digest);
    out.challenge = sha256_hash(e0_data);
    return true;
}

<<<<<<< HEAD
bool calculate_e_at_known_key_index(ec_scalar& e_i_j,
=======
static bool calculate_e_at_known_key_index(ec_secret& e_i_j,
>>>>>>> cbcc4db1
    const ring_signature& signature, const point_list& ring,
    const hash_digest& digest, const uint32_t i,
    const uint32_t known_key_index)
{
    BITCOIN_ASSERT(signature.proofs[i].size() > known_key_index);
    BITCOIN_ASSERT(ring.size() > known_key_index);
<<<<<<< HEAD
    // Loop until index of known key.
    for (size_t j = 0; j < known_key_index; ++j)
    {
        const ec_scalar s = signature.proofs[i][j];
        if (!s)
            return false;

        // Calculate e and R until we reach our index.
        const auto R = calculate_R(s, e_i_j, ring[j]);
        if (!R)
            return false;

        e_i_j = borromean_hash(digest, R.point(), i, j + 1);
        if (!e_i_j)
=======

    // Calculate e and R until the index is reached.
    for (uint32_t j = 0; j < known_key_index; ++j)
    {
        ec_compressed R_i_j;
        if (!calculate_R(R_i_j, signature.proofs[i][j], e_i_j, ring[j]))
            return false;

        e_i_j = borromean_hash(digest, R_i_j, i, j + 1);
        if (is_null(e_i_j))
>>>>>>> cbcc4db1
            return false;
    }

    return true;
}

static bool join_rings(ring_signature& out, const key_rings& rings,
    const hash_digest& digest, const secret_list& salts,
    const index_list& known_key_indexes, secret_keys_map& secret_keys)
{
    for (uint32_t i = 0; i < rings.size(); ++i)
    {
        const auto& ring = rings[i];
        const auto known_key_index = known_key_indexes[i];

        // Calculate starting e value of this current ring.
        auto e_i_j = borromean_hash(digest, out.challenge, i, 0);
<<<<<<< HEAD
        if (!e_i_j)
=======
        if (is_null(e_i_j))
>>>>>>> cbcc4db1
            return false;

        if (!calculate_e_at_known_key_index(e_i_j, out, ring, digest, i,
            known_key_index))
            return false;

        // Find secret key used for calculation in the next step.
        BITCOIN_ASSERT(known_key_index < ring.size());
        const auto& known_public_key = ring[known_key_index];

        BITCOIN_ASSERT(secret_keys.find(known_public_key) != secret_keys.end());
        const auto& secret = secret_keys[known_public_key];

<<<<<<< HEAD
        // Now close the ring using this calculation:
        const auto& k = salts[i];
        const auto& x = secret;

        const auto s = k - e_i_j * x;
        if (!s)
=======
        // Close the ring using this calculation: s = k - e x.
        auto& s = out.proofs[i][known_key_index];
        if (!calculate_s(s, salts[i], e_i_j, secret) || is_null(s))
>>>>>>> cbcc4db1
            return false;

        // Close the ring
        out.proofs[i][known_key_index] = s;
    }
<<<<<<< HEAD
    return true;
}

bool sign(ring_signature& out, const secret_list& secrets,
    const key_rings& rings, const hash_digest& digest,
    const secret_list& salts)
{
    // Create public key -> secret key map
    auto secret_keys = generate_keys_map(secrets);
    if (secret_keys.empty())
        return false;

    // Create index of secret key per ring
    const auto known_key_indexes = generate_known_indexes(rings, secret_keys);
    if (known_key_indexes.size() != rings.size())
        return false;
=======
>>>>>>> cbcc4db1

    return true;
}

<<<<<<< HEAD
ec_point calculate_last_R_verify(const point_list& ring,
    ec_scalar e_i_j, size_t i, const hash_digest& digest,
    const ring_signature& signature)
=======
static bool calculate_last_R_verify(ec_compressed& R_i_j,
    const point_list& ring, ec_secret e_i_j, uint32_t i,
    const hash_digest& digest, const ring_signature& signature)
>>>>>>> cbcc4db1
{
    ec_point R_i_j;
    BITCOIN_ASSERT(signature.proofs[i].size() == ring.size());

    for (uint32_t j = 0; j < ring.size(); ++j)
    {
<<<<<<< HEAD
        // s_i_j
        const ec_scalar s = signature.proofs[i][j];

        if (!s || !e_i_j)
            return ec_point();

        // Calculate R and e values until the end.
        R_i_j = calculate_R(s, e_i_j, ring[j]);
        if (!R_i_j)
            return ec_point();

        // Next e value
        e_i_j = borromean_hash(digest, R_i_j.point(), i, j + 1);
        if (!e_i_j)
            return ec_point();
    }
    return R_i_j;
=======
        const auto& s = signature.proofs[i][j];

        if (is_null(s) || is_null(e_i_j))
            return false;

        if (!calculate_R(R_i_j, s, e_i_j, ring[j]))
            return false;

        e_i_j = borromean_hash(digest, R_i_j, i, j + 1);
    }

    return true;
>>>>>>> cbcc4db1
}

// API
//-----------------------------------------------------------------------------

hash_digest digest(data_slice message, const key_rings& rings)
{
    const auto sum = [](size_t size, const point_list& ring)
    {
        return size + ring.size() * ec_compressed_size;
    };

    const auto size = std::accumulate(rings.begin(), rings.end(),
        message.size(), sum);

    data_chunk data;
    data.reserve(size);
    extend_data(data, message);
    for (const auto& ring: rings)
        for (const auto& key: ring)
            extend_data(data, key);

    return sha256_hash(data);
}

bool sign(ring_signature& out, const secret_list& secrets,
    const key_rings& rings, const hash_digest& digest,
    const secret_list& salts)
{
    // Guard against overflow.
    if (rings.size() >= max_uint32)
        return false;

    secret_keys_map secret_keys;
    if (!generate_keys_map(secret_keys, secrets))
        return false;

    index_list known_key_indexes;
    if (!generate_known_indexes(known_key_indexes, rings, secret_keys))
        return false;

    if (!calculate_e0(out, rings, digest, salts, known_key_indexes))
        return false;

    // Join each ring at the index where the secret key is known.
    return join_rings(out, rings, digest, salts, known_key_indexes,
        secret_keys);
}

// As compared with signing, we only have to perform a single step.
// The ring has already been computed, so now we just need to verify
// it by calculating e0, and looping all the way until the end R value
// which we use to recalculate e0.
// If the values match then we have a valid ring signature.
bool verify(const key_rings& rings, const hash_digest& digest,
    const ring_signature& signature)
{
    // Guard against overflow.
    if (rings.size() >= max_uint32)
        return false;

    data_chunk e0_data;
    e0_data.reserve(ec_compressed_size * rings.size() + hash_size);
    BITCOIN_ASSERT(signature.proofs.size() == rings.size());

    for (uint32_t i = 0; i < rings.size(); ++i)
    {
        // Calculate first e value for this ring.
        const auto e_i_0 = borromean_hash(digest, signature.challenge, i, 0);
        if (!e_i_0)
            return false;

<<<<<<< HEAD
        // Calculate the last R value...
        const auto last_R = calculate_last_R_verify(
            ring, e_i_0, i, digest, signature);
        if (!last_R)
            return false;

        // Add this ring to e0
        extend_data(e0_data, last_R.point());
=======
        // Calculate the last R value.
        ec_compressed last_R;
        if (!calculate_last_R_verify(last_R, rings[i], e_i_0, i, digest,
            signature))
            return false;

        // Add this ring to e0.
        extend_data(e0_data, last_R);
>>>>>>> cbcc4db1
    }

    extend_data(e0_data, digest);

    // Hash data to produce e0 value.
    const auto e0_hash = sha256_hash(e0_data);

    // Verification step.
    return e0_hash == signature.challenge;
}

} // namespace libbitcoin<|MERGE_RESOLUTION|>--- conflicted
+++ resolved
@@ -20,16 +20,10 @@
 
 #include <algorithm>
 #include <map>
-<<<<<<< HEAD
-#include <boost/optional.hpp>
-#include <secp256k1.h>
-#include <bitcoin/bitcoin/math/ec_arithmetic.hpp>
-=======
 #include <numeric>
 #include <vector>
 #include <secp256k1.h>
-#include <bitcoin/bitcoin/math/hash.hpp>
->>>>>>> cbcc4db1
+#include <bitcoin/bitcoin/math/ec_arithmetic.hpp>
 #include <bitcoin/bitcoin/utility/serializer.hpp>
 #include <bitcoin/bitcoin/wallet/hd_private.hpp>
 
@@ -38,16 +32,7 @@
 typedef std::vector<uint32_t> index_list;
 typedef std::map<ec_compressed, ec_secret> secret_keys_map;
 
-inline bool is_null(const ec_secret& scalar)
-{
-    return scalar == null_hash;
-}
-
-<<<<<<< HEAD
-// Take a list of secret keys and generate a mapping from public key -> secret
-secret_keys_map generate_keys_map(const secret_list& secrets)
-=======
-static ec_secret borromean_hash(const hash_digest& M, data_slice R, uint32_t i,
+static ec_scalar borromean_hash(const hash_digest& M, data_slice R, uint32_t i,
     uint32_t j)
 {
     // e = H(M || R || i || j)
@@ -62,7 +47,6 @@
 
 // Take a list of secret keys and generate a mapping from public key -> secret.
 static bool generate_keys_map(secret_keys_map& out, const secret_list& secrets)
->>>>>>> cbcc4db1
 {
     for (const auto& secret: secrets)
     {
@@ -146,63 +130,19 @@
     return !has_empty && create_key_indexes(out, rings, known_keys_by_ring);
 }
 
-<<<<<<< HEAD
-template <typename R_Type>
-ec_scalar borromean_hash(const hash_digest& M, const R_Type& R,
-    size_t i, size_t j)
-{
-    // e = H(M || R || i || j)
-    data_chunk data(hash_size + R.size() + 4 + 4);
-    auto serial = make_unsafe_serializer(data.begin());
-    serial.write_bytes(R);
-    serial.write_hash(M);
-    serial.write_4_bytes_big_endian(i);
-    serial.write_4_bytes_big_endian(j);
-    return sha256_hash(data);
-}
-
-ec_point calculate_R(const ec_scalar& s, const ec_scalar& e,
+static ec_point calculate_R(const ec_scalar& s, const ec_scalar& e,
     const ec_point& P)
 {
     return s * ec_point::G + e * P;
 }
 
-ec_point calculate_last_R_signing(const point_list& ring,
+static ec_point calculate_last_R_signing(const point_list& ring,
     size_t i, const hash_digest& digest, const ring_signature& signature,
     const size_t known_key_index, const secret_list& salts)
 {
     auto R_i_j = salts[i] * ec_point::G;
-    BITCOIN_ASSERT(R_i_j);
-=======
-static bool calculate_R(ec_compressed& out, const ec_secret& s,
-    const ec_secret& e, const ec_compressed& ring_key)
-{
-    ec_compressed sG;
-    auto eP = ring_key;
-
-    // R = s G + e P
-    return ec_multiply(eP, e) && secret_to_public(sG, s) && 
-        ec_sum(out, { sG, eP });
-}
-
-static bool calculate_s(ec_secret& out, const ec_secret& k, const ec_secret& e,
-    const ec_secret& secret)
-
-{
-    out = e;
-
-    // s = k - e * x
-    return ec_multiply(out, secret) && ec_negate(out) && ec_add(out, k);
-}
-
-static bool calculate_last_R_signing(ec_compressed& R_i_j,
-    const point_list& ring, uint32_t i, const hash_digest& digest,
-    const ring_signature& signature, const uint32_t known_key_index,
-    const secret_list& salts)
-{
-    if (!secret_to_public(R_i_j, salts[i]))
-        return false;
->>>>>>> cbcc4db1
+    if (!R_i_j)
+        return ec_point();
 
     // Start one above index of known key and loop until the end.
     for (uint32_t j = known_key_index + 1; j < ring.size(); ++j)
@@ -213,7 +153,6 @@
             return ec_point();
 
         // Calculate e and R until the end of this ring.
-<<<<<<< HEAD
         const auto e_i_j = borromean_hash(digest, R_i_j.point(), i, j);
         if (!e_i_j)
             return ec_point();
@@ -221,14 +160,6 @@
         R_i_j = calculate_R(s, e_i_j, ring[j]);
         if (!R_i_j)
             return ec_point();
-=======
-        const auto e_i_j = borromean_hash(digest, R_i_j, i, j);
-        if (is_null(e_i_j))
-            return false;
-
-        if (!calculate_R(R_i_j, s, e_i_j, ring[j]))
-            return false;
->>>>>>> cbcc4db1
     }
     return R_i_j;
 }
@@ -248,7 +179,6 @@
         const auto& ring = rings[i];
         const auto known_key_index = known_key_indexes[i];
 
-<<<<<<< HEAD
         // Calculate the last R value...
         const auto last_R = calculate_last_R_signing(
             ring, i, digest, out, known_key_index, salts);
@@ -257,14 +187,6 @@
 
         // Add this ring to e0
         extend_data(e0_data, last_R.point());
-=======
-        ec_compressed last_R;
-        if (!calculate_last_R_signing(last_R, ring, i, digest, out,
-            known_key_index, salts))
-            return false;
-
-        extend_data(e0_data, last_R);
->>>>>>> cbcc4db1
     }
 
     extend_data(e0_data, digest);
@@ -272,18 +194,14 @@
     return true;
 }
 
-<<<<<<< HEAD
-bool calculate_e_at_known_key_index(ec_scalar& e_i_j,
-=======
-static bool calculate_e_at_known_key_index(ec_secret& e_i_j,
->>>>>>> cbcc4db1
+static bool calculate_e_at_known_key_index(ec_scalar& e_i_j,
     const ring_signature& signature, const point_list& ring,
     const hash_digest& digest, const uint32_t i,
     const uint32_t known_key_index)
 {
     BITCOIN_ASSERT(signature.proofs[i].size() > known_key_index);
     BITCOIN_ASSERT(ring.size() > known_key_index);
-<<<<<<< HEAD
+
     // Loop until index of known key.
     for (size_t j = 0; j < known_key_index; ++j)
     {
@@ -298,18 +216,6 @@
 
         e_i_j = borromean_hash(digest, R.point(), i, j + 1);
         if (!e_i_j)
-=======
-
-    // Calculate e and R until the index is reached.
-    for (uint32_t j = 0; j < known_key_index; ++j)
-    {
-        ec_compressed R_i_j;
-        if (!calculate_R(R_i_j, signature.proofs[i][j], e_i_j, ring[j]))
-            return false;
-
-        e_i_j = borromean_hash(digest, R_i_j, i, j + 1);
-        if (is_null(e_i_j))
->>>>>>> cbcc4db1
             return false;
     }
 
@@ -327,11 +233,7 @@
 
         // Calculate starting e value of this current ring.
         auto e_i_j = borromean_hash(digest, out.challenge, i, 0);
-<<<<<<< HEAD
         if (!e_i_j)
-=======
-        if (is_null(e_i_j))
->>>>>>> cbcc4db1
             return false;
 
         if (!calculate_e_at_known_key_index(e_i_j, out, ring, digest, i,
@@ -345,62 +247,30 @@
         BITCOIN_ASSERT(secret_keys.find(known_public_key) != secret_keys.end());
         const auto& secret = secret_keys[known_public_key];
 
-<<<<<<< HEAD
         // Now close the ring using this calculation:
         const auto& k = salts[i];
         const auto& x = secret;
 
         const auto s = k - e_i_j * x;
         if (!s)
-=======
-        // Close the ring using this calculation: s = k - e x.
-        auto& s = out.proofs[i][known_key_index];
-        if (!calculate_s(s, salts[i], e_i_j, secret) || is_null(s))
->>>>>>> cbcc4db1
             return false;
 
         // Close the ring
         out.proofs[i][known_key_index] = s;
     }
-<<<<<<< HEAD
-    return true;
-}
-
-bool sign(ring_signature& out, const secret_list& secrets,
-    const key_rings& rings, const hash_digest& digest,
-    const secret_list& salts)
-{
-    // Create public key -> secret key map
-    auto secret_keys = generate_keys_map(secrets);
-    if (secret_keys.empty())
-        return false;
-
-    // Create index of secret key per ring
-    const auto known_key_indexes = generate_known_indexes(rings, secret_keys);
-    if (known_key_indexes.size() != rings.size())
-        return false;
-=======
->>>>>>> cbcc4db1
-
-    return true;
-}
-
-<<<<<<< HEAD
-ec_point calculate_last_R_verify(const point_list& ring,
+
+    return true;
+}
+
+static ec_point calculate_last_R_verify(const point_list& ring,
     ec_scalar e_i_j, size_t i, const hash_digest& digest,
     const ring_signature& signature)
-=======
-static bool calculate_last_R_verify(ec_compressed& R_i_j,
-    const point_list& ring, ec_secret e_i_j, uint32_t i,
-    const hash_digest& digest, const ring_signature& signature)
->>>>>>> cbcc4db1
 {
     ec_point R_i_j;
     BITCOIN_ASSERT(signature.proofs[i].size() == ring.size());
 
     for (uint32_t j = 0; j < ring.size(); ++j)
     {
-<<<<<<< HEAD
         // s_i_j
         const ec_scalar s = signature.proofs[i][j];
 
@@ -418,20 +288,6 @@
             return ec_point();
     }
     return R_i_j;
-=======
-        const auto& s = signature.proofs[i][j];
-
-        if (is_null(s) || is_null(e_i_j))
-            return false;
-
-        if (!calculate_R(R_i_j, s, e_i_j, ring[j]))
-            return false;
-
-        e_i_j = borromean_hash(digest, R_i_j, i, j + 1);
-    }
-
-    return true;
->>>>>>> cbcc4db1
 }
 
 // API
@@ -504,25 +360,14 @@
         if (!e_i_0)
             return false;
 
-<<<<<<< HEAD
         // Calculate the last R value...
         const auto last_R = calculate_last_R_verify(
-            ring, e_i_0, i, digest, signature);
+            rings[i], e_i_0, i, digest, signature);
         if (!last_R)
             return false;
 
         // Add this ring to e0
         extend_data(e0_data, last_R.point());
-=======
-        // Calculate the last R value.
-        ec_compressed last_R;
-        if (!calculate_last_R_verify(last_R, rings[i], e_i_0, i, digest,
-            signature))
-            return false;
-
-        // Add this ring to e0.
-        extend_data(e0_data, last_R);
->>>>>>> cbcc4db1
     }
 
     extend_data(e0_data, digest);
